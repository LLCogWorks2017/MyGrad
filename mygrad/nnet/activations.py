--- conflicted
+++ resolved
@@ -1,9 +1,6 @@
 import numpy as np
-<<<<<<< HEAD
-from scipy.special import logsumexp
-=======
+
 from mygrad.math._special import logsumexp as _logsumexp
->>>>>>> ec9e5e20
 
 from mygrad.operation_base import Operation
 from mygrad.tensor_base import Tensor
