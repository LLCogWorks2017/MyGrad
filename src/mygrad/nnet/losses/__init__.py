--- conflicted
+++ resolved
@@ -5,16 +5,9 @@
 from .softmax_crossentropy import softmax_crossentropy
 
 __all__ = [
-<<<<<<< HEAD
     "focal_loss",
     "margin_ranking_loss",
     "multiclass_hinge",
     "softmax_crossentropy",
     "softmax_focal_loss",
-=======
-    "margin_ranking_loss",
-    "multiclass_hinge",
-    "negative_log_likelihood",
-    "softmax_crossentropy",
->>>>>>> 4de38f45
 ]