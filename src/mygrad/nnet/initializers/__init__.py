from mygrad.tensor_creation.funcs import identity
from .constant import constant
from .glorot_normal import glorot_normal
<<<<<<< HEAD
from .he_uniform import he_uniform
=======
from .he_normal import he_normal
from .normal import normal
from .uniform import uniform
>>>>>>> 1dca50ec

__all__ = [
    "constant",
    "glorot_normal",
<<<<<<< HEAD
    "he_uniform",
=======
    "he_normal",
    "identity",
    "normal",
    "uniform",
>>>>>>> 1dca50ec
]<|MERGE_RESOLUTION|>--- conflicted
+++ resolved
@@ -1,23 +1,17 @@
 from mygrad.tensor_creation.funcs import identity
 from .constant import constant
 from .glorot_normal import glorot_normal
-<<<<<<< HEAD
+from .he_normal import he_normal
 from .he_uniform import he_uniform
-=======
-from .he_normal import he_normal
 from .normal import normal
 from .uniform import uniform
->>>>>>> 1dca50ec
 
 __all__ = [
     "constant",
     "glorot_normal",
-<<<<<<< HEAD
+    "he_normal",
     "he_uniform",
-=======
-    "he_normal",
     "identity",
     "normal",
     "uniform",
->>>>>>> 1dca50ec
 ]