from mygrad.tensor_creation.funcs import identity
from .constant import constant
from .glorot_normal import glorot_normal
from .normal import normal

__all__ = [
    "constant",
    "glorot_normal",
<<<<<<< HEAD
    "normal",
=======
    "identity",
>>>>>>> 734d054a
]<|MERGE_RESOLUTION|>--- conflicted
+++ resolved
@@ -6,9 +6,6 @@
 __all__ = [
     "constant",
     "glorot_normal",
-<<<<<<< HEAD
+    "identity",
     "normal",
-=======
-    "identity",
->>>>>>> 734d054a
 ]