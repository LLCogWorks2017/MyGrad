"""
Defines the base class for mathematical operations capable of back-propagating
gradients to their input tensors."""
from abc import ABC, abstractmethod
from numbers import Real
from typing import TYPE_CHECKING, Any, Callable, Dict, List, Optional, Set, Tuple, Union
from weakref import ReferenceType

import numpy as np

from mygrad._utils import SkipGradient, reduce_broadcast
from mygrad.errors import InvalidBackprop, InvalidGradient
from mygrad.typing import DTypeLike, Mask

if TYPE_CHECKING:  # pragma: no cover
    from mygrad import Tensor
    from mygrad._utils import WeakRef


__all__ = [
    "Operation",
    "Ufunc",
    "UnaryUfunc",
    "BinaryUfunc",
    "Sequential",
]

Axis = Optional[Union[int, Tuple[int, ...]]]


class _NoValueType:
    """Special keyword value.

    The instance of this class may be used as the default value assigned to a
    deprecated keyword in order to check if it has been given a user defined
    value.
    """

    __instance = None

    def __new__(cls):
        # ensure that only one instance exists
        if not cls.__instance:
            cls.__instance = super(_NoValueType, cls).__new__(cls)
        return cls.__instance

    def __repr__(self):  # pragma: no cover
        return "<no value>"


_NoValue = _NoValueType()


class Operation(ABC):
    """Base class for all tensor operations that support back-propagation
    of gradients.

    Consider the Operation-instance ``f``. A forward-pass through ``f`` is defined
    via ``f.__call__(...)``. Thus, given tensors ``a`` and ``b``, a computational
    graph is defined ``f.__call__(a, b) -> c``, where the "creator" of tensor ``c``
    is recorded as ``f``::

          (node: a) --+
                       -> [operation: f(a, b)] --> (node: c)
          (node: b) --+

    Back-propagating through ``c`` will instruct ``f`` to back-propagate
    the gradient to its inputs, which are recorded as ``a`` and ``b``. Each
    node then back-propagates to any Operation-instance that is recorded
    as its creator, and so on.
    """

    # Can be set to true if the operation is guaranteed to not returns a view
    # this will reduce some overhead on checking for shared memory
    can_return_view = False  # type: bool

    # Stores the input tensors that the operation will backprop through.
    variables: Tuple["Tensor", ...]

    def __init__(self):
        # Stores positional and keyword arguments used to call op.
        # Can be set optionally - only if op needs to be "replayed",
        # e.g. with a view
        self.replay_args: Optional[Tuple[Any, ...]] = None
        self.replay_kwargs: Optional[Dict[str, Any]] = None
        self.replay_force_constant: Optional[bool] = None
        self.where: Mask = True

    @staticmethod
    def grad_post_process_fn(
        grad: np.ndarray, var_shape: Tuple[int, ...]
    ) -> np.ndarray:
        # this function gets called all of the time; we can avoid
        # the extra function call by doing the shape check upfront
        if grad.shape == var_shape:
            return grad
        return reduce_broadcast(grad, var_shape)

    @abstractmethod
    def __call__(self, *input_vars: "Tensor", **kwargs) -> np.ndarray:
        """Performs a forward pass, f, of this Operation::

                         f(x1, ...., xn)

        Parameters
        ----------
        *input_vars : mygrad.Tensor
            The input-arguments of f. The tuple (x1, ...., xn)
            should be bound to the instance-attribute `self.variables`

        **kwargs : Any
            Additional arguments for the operation

        Returns
        -------
        numpy.ndarray
            The output of the forward pass function.

        Notes
        -----
        This method should set the ``self.variables`` attribute
        with a tuple storing all of the input tensors of this operations"""

        raise NotImplementedError()  # pragma: no cover

    @abstractmethod
    def backward_var(self, grad: np.ndarray, index: int, **kwargs) -> np.ndarray:
        """Given ``grad = dℒ/df``, computes ``∂ℒ/∂x_{i}``, where ``x_{i}`` is one
        of ``x1, ...., xn``.

        ``ℒ`` is assumed to be the terminal node from which ``ℒ.backward()`` was
        called.

        Parameters
        ----------
        grad : numpy.ndarray
            The back-propagated total derivative with respect to the present
            operation: dℒ/df. This will have the same shape as the result
            of the forward pass.

        index : int
            The index-location of ``var`` in ``self.variables``

        Returns
        -------
        numpy.ndarray
            ∂ℒ/∂x_{i}

        Raises
        ------
        SkipGradient"""
        raise NotImplementedError()  # pragma: no cover

    def backward(
        self,
        grad: np.ndarray,
        *,
        graph: Set["WeakRef[Operation]"],
        **kwargs,
    ):
        """Back-propagates the gradient through all of the operation's inputs,
        which are stored in the tuple `self.variables`.

        Constant tensors (`tensor.constant is True`) skipped by this process.

        Parameters
        ----------
        grad : numpy.ndarray
            The back-propagated total derivative with respect to the present
            operation (`f`): d(out)/df

        graph : Set[Operation]
            The set of all operations relevant to the terminal node of the computational graph,
            which triggered back-propagation.
        """
        for index, var in enumerate(self.variables):
            if not var.constant:
                if not var._ops:
                    raise InvalidBackprop(
                        f"Part of the computational graph containing "
                        f"this tensor, {var}, was 'cleared' prior to backprop.\n"
                        f"It is recommended that you clear all computational graphs "
                        f"and restart your computation."
                    )

                try:
                    # don't cast to array here so that we have an easier time
                    # doing type checking (e.g. avoid `None` -> `array(None, dtype=obj)`
                    backed_grad = self.backward_var(grad, index, **kwargs)
                except SkipGradient:
                    continue

                if not isinstance(backed_grad, (np.ndarray, np.number, Real)):
                    raise InvalidGradient(
                        f"An invalid gradient-value was passed to:"
                        f"\n\t`{type(self).__name__}.backward_var(<gradient>, index={index})`"
                        f"\nGradients are expected to be real-valued scalars or "
                        f"numpy arrays, got a gradient of type: {type(backed_grad)}"
                    )

                backed_grad = np.array(backed_grad, copy=False)

                if self.where is not True:
                    backed_grad = backed_grad * self.where

                backed_grad = self.grad_post_process_fn(backed_grad, var.shape)

                if var._grad is None:
                    backed_grad = (
                        np.copy(backed_grad)
                        # `backed_grad` is view of grad; we want to be able to
                        # augment tmp-grad inplace later
                        if backed_grad.base is not None or (backed_grad is grad)
                        else backed_grad
                    )
                    if backed_grad.dtype != var.dtype:
                        backed_grad = backed_grad.astype(var.dtype, copy=False)

                    var._grad = backed_grad
                else:
                    var._grad += backed_grad

        # Avoid visiting the same node multiple times. Note that we don't store
        # these by the node itself, since Tensors are unhashable, but by its `id`.
        visited = set()
        ref_op = ReferenceType(self)

        for var in (
            i for i in self.variables if not i.constant and i.creator is not None
        ):
            var_id = id(var)
            if var_id in visited:
                continue
            visited.add(var_id)
            var._accum_ops.add(ref_op)
            var._backward(graph=graph)


class Ufunc(Operation, ABC):
    """The base class for mygrad's universal functions.

    'A universal function (or ufunc for short) is a function that operates on
    ndarrays in an element-by-element fashion, supporting array broadcasting, type casting,
    and several other standard features. That is, a ufunc is a “vectorized” wrapper for a
    function that takes a fixed number of specific inputs and produces a fixed number of
    specific outputs.' [1]_

    References
    ----------
    .. [1] Retrieved from https://numpy.org/doc/stable/reference/ufuncs.html"""

<<<<<<< HEAD
    numpy_ufunc: np.ufunc
=======
    @property
    @abstractmethod
    def numpy_ufunc(self) -> np.ufunc:
        raise NotImplementedError()  # pragma: no cover
>>>>>>> 124f4595


class UnaryUfunc(Ufunc, ABC):
    """A base class that specifies the common interface to – and facilitates
    back-prop through – ufuncs that operate on a single array argument;
    e.g. `mygrad.sin`, `mygrad.negative`."""

    def __call__(
        self,
        x1: "Tensor",
        out: Optional[np.ndarray] = None,
        *,
        where: Mask = True,
        dtype: DTypeLike = None,
    ) -> np.ndarray:
        """f(x1, out=None, *, where=True, dtype=None)

        Parameters
        ----------
        x1 : Tensor, shape-(...)
            The input to the operation.

            This tensor is saved to the state of the operation instance
            so that back-prop can be performed through it.

        out : Optional[np.ndarray]
            A location into which the result is stored. If provided, it must
            have a shape that the inputs broadcast to. If not provided or None,
            a freshly-allocated array is returned.

        where: Union[bool, np.ndarray]
            Accepts a boolean array which is broadcast together with ``x1``.
            Values of True indicate to calculate the ufunc at that position, values
            of False indicate to leave the value in the output alone.

        dtype : Optional[numpy.dtype, str, object]
            Overrides the dtype of the calculation and output array.

        Returns
        -------
        y : ndarray, shape-(...)
            A numpy array of the same shape as ``x1`` with the ufunc applied
            elementwise on ``x1``.

        Notes
        -----
        This docstring was adapted from numpy's documentation [1]_.

        References
        ----------
        .. [1] Retrieved from https://numpy.org/doc/stable/reference/generated/numpy.sqrt.html
        """
        self.variables: Tuple["Tensor"] = (x1,)
        if where is not True:
            self.where = where
        return self.numpy_ufunc(x1.data, out=out, where=where, dtype=dtype)


class BinaryUfunc(Ufunc, ABC):
    """A base class that specifies the common interface to – and facilitates
    back-prop through – mygrad's ufuncs that operate on a two array arguments;
    e.g. `mygrad.add`, `mygrad.multiply`.
    """

    def __call__(
        self,
        x1: "Tensor",
        x2: "Tensor",
        out: Optional[np.ndarray] = None,
        *,
        where: Mask = True,
        dtype: DTypeLike = None,
    ) -> np.ndarray:
        """f(x1, x2, out=None, *, where=True, dtype=None)

        Parameters
        ----------
        x1 : Tensor
            The first input to the operation.

            This tensor is saved to the state of the operation instance
            so that back-prop can be performed through it.

        x2 : Tensor
            The second input to the operation.

            This tensor is saved to the state of the operation instance
            so that back-prop can be performed through it.

        out : Optional[np.ndarray]
            A location into which the result is stored. If provided, it must
            have a shape that the inputs broadcast to. If not provided or None,
            a freshly-allocated array is returned.

        where: Union[bool, np.ndarray]
            Accepts a boolean array which is broadcast jointly with ``x1`` and ``x2``.
            Values of True indicate to calculate the ufunc at that position, values
            of False indicate to leave the value in the output alone.

        dtype : Optional[numpy.dtype, str, object]
            Overrides the dtype of the calculation and output array.

        Returns
        -------
        y : ndarray
            A numpy array resulting from the elementwise application of the ufunc to
            corresponding pairs of elements from ``x1`` and ``x2``, respectively.

            If ``x1`` and ``x2`` are of different shapes, then the operation is broadcast
            across them [1]_.

        Notes
        -----
        This docstring was adapted from numpy's documentation [2]_.

        References
        ----------
        .. [1] https://numpy.org/doc/stable/user/basics.broadcasting.html
        .. [2] Retrieved from https://numpy.org/doc/stable/reference/generated/numpy.add.html
        """
        self.variables: Tuple["Tensor", "Tensor"] = (x1, x2)
        if where is not True and where is not _NoValue:
            self.where = where
            return self.numpy_ufunc(x1.data, x2.data, out=out, where=where, dtype=dtype)
        else:
            return self.numpy_ufunc(x1.data, x2.data, out=out, dtype=dtype)


class Sequential(Operation, ABC):
    """A base class that specifies the common interface to – and facilitates
    back-prop through – numpy's sequential functions; e.g. `numpy.sum`, `numpy.var`,
    `numpy.max`"""

    numpy_func: Callable[..., np.ndarray]
    _integer_axis_only: bool = False

    @staticmethod
    @abstractmethod
    def numpy_func(
        a: np.ndarray,
        axis: Optional[Union[int, Tuple[int, ...]]] = None,
        dtype: DTypeLike = None,
        out: Optional[np.ndarray] = None,
        *args,
        **kwargs,
    ) -> np.ndarray:
        raise NotImplementedError()  # pragma: no cover

    def __init__(self):
        self.axis: Axis
        self.keepdims: Optional[bool]
        self.initial: Real
        self.out_shape: Tuple[int, ...]
        super().__init__()

    def __call__(
        self,
        a: "Tensor",
        axis: Axis = None,
        dtype=None,
        out: Optional[np.ndarray] = None,
        keepdims: bool = _NoValue,
        initial: Real = _NoValue,
        *,
        where: Union[bool, np.ndarray] = _NoValue,
        ddof: int = _NoValue,
    ) -> np.ndarray:
        self.variables: Tuple["Tensor"] = (a,)

        if where is not True and where is not _NoValue:
            self.where = where

        self.keepdims = keepdims
        self.initial = initial
        self.ddof = ddof

        # Unless axis is None or the op is integer-axis-only
        # normalize axis to be a tuple of ints.
        if (
            not self._integer_axis_only
            and axis is not None
            and not hasattr(axis, "__iter__")
        ):
            self.axis = (axis,)
        else:
            self.axis = axis

        kwargs = {}

        if keepdims is not _NoValue:
            kwargs["keepdims"] = keepdims

        if initial is not _NoValue:  # pragma: no cover
            kwargs["initial"] = initial

        if where is not _NoValue:
            kwargs["where"] = where

        if ddof is not _NoValue:
            kwargs["ddof"] = ddof

        if dtype is not _NoValue:
            kwargs["dtype"] = dtype

        out = self.numpy_func(a.data, axis=axis, out=out, **kwargs)
        self.out_shape = out.shape

        return out<|MERGE_RESOLUTION|>--- conflicted
+++ resolved
@@ -249,14 +249,7 @@
     ----------
     .. [1] Retrieved from https://numpy.org/doc/stable/reference/ufuncs.html"""
 
-<<<<<<< HEAD
     numpy_ufunc: np.ufunc
-=======
-    @property
-    @abstractmethod
-    def numpy_ufunc(self) -> np.ufunc:
-        raise NotImplementedError()  # pragma: no cover
->>>>>>> 124f4595
 
 
 class UnaryUfunc(Ufunc, ABC):
