--- conflicted
+++ resolved
@@ -13,11 +13,7 @@
 from numpy import ndarray
 
 from mygrad import Tensor
-<<<<<<< HEAD
-from mygrad.typing import DTypeLikeReals
-=======
 from mygrad.typing import ArrayLike, DTypeLikeReals, Shape
->>>>>>> 888d5979
 
 __all__ = [
     "adv_integer_index",
